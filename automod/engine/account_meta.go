--- conflicted
+++ resolved
@@ -50,12 +50,7 @@
 	IndexedAt      *time.Time
 	AccountTags    []string
 	// ReviewState will be one of ReviewStateEscalated, ReviewStateOpen, ReviewStateClosed, ReviewStateNone, or "" (unknown)
-<<<<<<< HEAD
-	ReviewState string
-	Appealed    bool
-=======
 	ReviewState     string
 	Appealed        bool
 	AbuseSignatures []AbuseSignature
->>>>>>> 0fc4c7e2
 }